--- conflicted
+++ resolved
@@ -3,22 +3,13 @@
 import selectorParser from 'postcss-selector-parser'
 import generateVariantFunction from '../util/generateVariantFunction'
 
-<<<<<<< HEAD
 function generatePseudoClassVariant(pseudoClass, selectorPrefix = pseudoClass) {
-=======
-function generatePseudoClassVariant(pseudoClass, pseudoSelector = pseudoClass) {
->>>>>>> d4aac290
   return generateVariantFunction(({ modifySelectors, separator }) => {
     return modifySelectors(({ selector }) => {
       return selectorParser(selectors => {
         selectors.walkClasses(sel => {
-<<<<<<< HEAD
           sel.value = `${selectorPrefix}${separator}${sel.value}`
           sel.parent.insertAfter(sel, selectorParser.pseudo({ value: `:${pseudoClass}` }))
-=======
-          sel.value = `${pseudoClass}${separator}${sel.value}`
-          sel.parent.insertAfter(sel, selectorParser.pseudo({ value: `:${pseudoSelector}` }))
->>>>>>> d4aac290
         })
       }).processSync(selector)
     })
@@ -47,13 +38,10 @@
   active: generatePseudoClassVariant('active'),
   visited: generatePseudoClassVariant('visited'),
   disabled: generatePseudoClassVariant('disabled'),
-<<<<<<< HEAD
   first: generatePseudoClassVariant('first-child', 'first'),
   last: generatePseudoClassVariant('last-child', 'last'),
-=======
-  'odd-child': generatePseudoClassVariant('odd-child', 'nth-child(odd)'),
-  'even-child': generatePseudoClassVariant('even-child', 'nth-child(even)'),
->>>>>>> d4aac290
+  odd: generatePseudoClassVariant('nth-child(odd)', 'odd'),
+  even: generatePseudoClassVariant('nth-child(even)', 'even'),
 }
 
 export default function(config, { variantGenerators: pluginVariantGenerators }) {
